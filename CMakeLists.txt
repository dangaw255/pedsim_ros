--- conflicted
+++ resolved
@@ -1,84 +1,6 @@
 CMAKE_MINIMUM_REQUIRED(VERSION 2.6)
 PROJECT(simulator)
 
-<<<<<<< HEAD
-# Hide CMake variables
-SET (CMAKE_BUILD_TYPE "" CACHE INTERNAL "" FORCE)
-
-#------------------ Configuration ------------------#
-#Debugging (enable: ON, disable: OFF)
-OPTION(SHALL_DEBUG "Enable debug features" OFF)
-
-#Profiling (enable: ON, disable: OFF)
-OPTION(SHALL_PROFILE "Enable the code profiling feature" OFF)
-
-#Full compiler output (enable: ON, disable: OFF)
-OPTION(CMAKE_VERBOSE_MAKEFILE "Full compiler output" ON)
-#---------------- End Configuration ----------------#
-
-# Set output directories for libraries and executables
-SET(CMAKE_LIBRARY_OUTPUT_DIRECTORY ${CMAKE_SOURCE_DIR}/lib)
-SET(CMAKE_RUNTIME_OUTPUT_DIRECTORY ${CMAKE_SOURCE_DIR}/bin)
-
-
-#----------------- Compiler Flags ------------------#
-ADD_DEFINITIONS(-std=c++0x -pipe -fpermissive)  # suppress the noise of unused variables
-
-#debugging
-IF(SHALL_DEBUG)
-	MESSAGE("Debugging activated")
-        ADD_DEFINITIONS(-O0 -DDEBUG -ggdb -g3 -rdynamic)
-ELSE(SHALL_DEBUG)
-	MESSAGE("Debugging deactivated")
-	ADD_DEFINITIONS(-Os)
-ENDIF(SHALL_DEBUG)
-
-
-# add qt4 to the project
-# enable additional qt modules:
-SET(QT_USE_QTOPENGL TRUE)
-FIND_PACKAGE(Boost REQUIRED)
-FIND_PACKAGE(Qt4 REQUIRED)
-INCLUDE(${QT_USE_FILE})
-
-
-# file(GLOB QT_FORMS RELATIVE ${CMAKE_CURRENT_SOURCE_DIR} *.ui)
-# file(GLOB QT_RESOURCES RELATIVE ${CMAKE_CURRENT_SOURCE_DIR} *.qrc)
-# file(GLOB_RECURSE QT_MOC RELATIVE ${CMAKE_CURRENT_SOURCE_DIR} FOLLOW_SYMLINKS *.h)
-
-# QT4_ADD_RESOURCES(QT_RESOURCES_CPP ${QT_RESOURCES})
-# QT4_WRAP_CPP(QT_MOC_HPP ${QT_MOC})
-# QT4_WRAP_UI(QT_FORMS_HPP ${QT_FORMS})
-
-
-# add PedSim to the application
-SET(PedSim_DIR ${CMAKE_CURRENT_SOURCE_DIR})
-FIND_PACKAGE(PedSim)
-IF(NOT PEDSIM_FOUND)
-	MESSAGE(SEND_ERROR "Couldn't find PedSim!")
-	MESSAGE("Please edit PedSimConfig.cmake according to your installation.")
-	MESSAGE("You need to set the variables: PEDSIM_INCLUDE_DIR and PEDSIM_LIBRARY.")
-ENDIF(NOT PEDSIM_FOUND)
-INCLUDE_DIRECTORIES(${PEDSIM_INCLUDE_DIR})
-
-
-INCLUDE_DIRECTORIES(${CMAKE_BINARY_DIR})
-INCLUDE_DIRECTORIES(${CMAKE_BINARY_DIR}/3rdparty/)
-INCLUDE_DIRECTORIES(${CMAKE_CURRENT_SOURCE_DIR})
-INCLUDE_DIRECTORIES(${CMAKE_CURRENT_SOURCE_DIR}/src)
-INCLUDE_DIRECTORIES(${CMAKE_CURRENT_SOURCE_DIR}/include)
-
-SET(CMAKE_MODULE_PATH  ${CMAKE_CURRENT_SOURCE_DIR})     # for using additional FindX.cmake files
-
-# file(GLOB_RECURSE QT_SOURCES RELATIVE ${CMAKE_CURRENT_SOURCE_DIR} FOLLOW_SYMLINKS *.cpp)
-set(SOURCES 
-    src/scene.cpp src/cell.cpp src/agent.cpp src/obstacle.cpp src/waypoint.cpp src/grid.cpp src/config.cpp
-) 
-
-### CATKIN
-=======
-# main ROS dependencies
->>>>>>> 90ff0fd8
 set( PEDSIM_CORE_DEPENDENCIES
     roscpp
     rospy
